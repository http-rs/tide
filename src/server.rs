--- conflicted
+++ resolved
@@ -7,14 +7,9 @@
 #[cfg(feature = "cookies")]
 use crate::cookies;
 use crate::listener::{Listener, ToListener};
-<<<<<<< HEAD
-use crate::middleware::Middleware;
-=======
 use crate::middleware::{Middleware, Next};
->>>>>>> e79e4f6c
 use crate::router::{Router, Selection};
 use crate::state::StateMiddleware;
-use crate::{log, Next};
 use crate::{Endpoint, Request, Route};
 
 /// An HTTP server.
@@ -175,16 +170,8 @@
     ///
     /// Middleware can only be added at the "top level" of an application, and is processed in the
     /// order in which it is applied.
-<<<<<<< HEAD
     pub fn with(&mut self, middleware: impl Middleware) -> &mut Self {
-        log::trace!("Adding middleware {}", middleware.name());
-=======
-    pub fn with<M>(&mut self, middleware: M) -> &mut Self
-    where
-        M: Middleware<State>,
-    {
         trace!("Adding middleware {}", middleware.name());
->>>>>>> e79e4f6c
         let m = Arc::get_mut(&mut self.middleware)
             .expect("Registering middleware is not possible after the Server has started");
         m.push(Arc::new(middleware));
