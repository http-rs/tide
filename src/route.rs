use std::fmt::Debug;
use std::io;
use std::path::Path;
use std::sync::Arc;

use crate::fs::{ServeDir, ServeFile};
<<<<<<< HEAD
use crate::{log, Next};
=======
>>>>>>> e79e4f6c
use crate::{router::Router, Endpoint, Middleware};

use kv_log_macro::trace;

/// A handle to a route.
///
/// All HTTP requests are made against resources. After using [`Server::at`] (or
/// [`Route::at`]) to establish a route, the `Route` type can be used to
/// establish endpoints for various HTTP methods at that path. Also, using
/// `nest`, it can be used to set up a subrouter.
///
/// [`Server::at`]: ./struct.Server.html#method.at
#[allow(missing_debug_implementations)]
pub struct Route<'a> {
    router: &'a mut Router,
    path: String,
    middleware: Vec<Arc<dyn Middleware>>,
    /// Indicates whether the path of current route is treated as a prefix. Set by
    /// [`strip_prefix`].
    ///
    /// [`strip_prefix`]: #method.strip_prefix
    prefix: bool,
}

impl<'a> Route<'a> {
    pub(crate) fn new(router: &'a mut Router, path: String) -> Route<'a> {
        Route {
            router,
            path,
            middleware: Vec::new(),
            prefix: false,
        }
    }

    /// Extend the route with the given `path`.
    pub fn at<'b>(&'b mut self, path: &str) -> Route<'b> {
        let mut p = self.path.clone();

        if !p.ends_with('/') && !path.starts_with('/') {
            p.push('/');
        }

        if path != "/" {
            p.push_str(path);
        }

        Route {
            router: self.router,
            path: p,
            middleware: self.middleware.clone(),
            prefix: false,
        }
    }

    /// Get the current path.
    #[must_use]
    pub fn path(&self) -> &str {
        &self.path
    }

    /// Treat the current path as a prefix, and strip prefixes from requests.
    ///
    /// This method is marked unstable as its name might change in the near future.
    ///
    /// Endpoints will be given a path with the prefix removed.
    #[cfg(any(feature = "unstable", feature = "docs"))]
    #[cfg_attr(feature = "docs", doc(cfg(unstable)))]
    pub fn strip_prefix(&mut self) -> &mut Self {
        self.prefix = true;
        self
    }

    /// Apply the given middleware to the current route.
<<<<<<< HEAD
    pub fn with(&mut self, middleware: impl Middleware) -> &mut Self {
        log::trace!(
=======
    pub fn with<M>(&mut self, middleware: M) -> &mut Self
    where
        M: Middleware<State>,
    {
        trace!(
>>>>>>> e79e4f6c
            "Adding middleware {} to route {:?}",
            middleware.name(),
            self.path
        );
        self.middleware.push(Arc::new(middleware));
        self
    }

    /// Reset the middleware chain for the current route, if any.
    pub fn reset_middleware(&mut self) -> &mut Self {
        self.middleware.clear();
        self
    }

    /// Nest a [`Server`] at the current path.
    ///
    /// # Note
    ///
    /// The outer server *always* has precedence when disambiguating
    /// overlapping paths. For example in the following example `/hello` will
    /// return "Unexpected" to the client
    ///
    /// ```no_run
    /// #[async_std::main]
    /// async fn main() -> Result<(), std::io::Error> {
    ///     let mut app = tide::new();
    ///     app.at("/hello").nest({
    ///         let mut example = tide::with_state("world");
    ///         example
    ///             .at("/")
    ///             .get(|req: tide::Request| async move {
    ///                 Ok(format!("Hello {state}!", state = req.ext::<&str>().unwrap()))
    ///             });
    ///         example
    ///     });
    ///     app.at("/*").get(|_| async { Ok("Unexpected") });
    ///     app.listen("127.0.0.1:8080").await?;
    ///     Ok(())
    /// }
    /// ```
    ///
    /// [`Server`]: struct.Server.html
    pub fn nest(&mut self, service: crate::Server) -> &mut Self {
        let prefix = self.prefix;

        self.prefix = true;
        self.all(service);
        self.prefix = prefix;

        self
    }

    /// Serve a directory statically.
    ///
    /// Each file will be streamed from disk, and a mime type will be determined
    /// based on magic bytes.
    ///
    /// # Security
    ///
    /// This handler ensures no folders outside the specified folder can be
    /// served, and attempts to access any path outside this folder (no matter
    /// if it exists or not) will return `StatusCode::Forbidden` to the caller.
    ///
    /// # Examples
    ///
    /// Serve the contents of the local directory `./public/images/*` from
    /// `localhost:8080/images/*`.
    ///
    /// ```no_run
    /// #[async_std::main]
    /// async fn main() -> Result<(), std::io::Error> {
    ///     let mut app = tide::new();
    ///     app.at("/images/*").serve_dir("public/images/")?;
    ///     app.listen("127.0.0.1:8080").await?;
    ///     Ok(())
    /// }
    /// ```
    pub fn serve_dir(&mut self, dir: impl AsRef<Path>) -> io::Result<()> {
        // Verify path exists, return error if it doesn't.
        let dir = dir.as_ref().to_owned().canonicalize()?;
        let prefix = self.path().to_string();
        self.get(ServeDir::new(prefix, dir));
        Ok(())
    }

    /// Serve a static file.
    ///
    /// The file will be streamed from disk, and a mime type will be determined
    /// based on magic bytes. Similar to serve_dir
    pub fn serve_file(&mut self, file: impl AsRef<Path>) -> io::Result<()> {
        self.get(ServeFile::init(file)?);
        Ok(())
    }

    /// Add an endpoint for the given HTTP method
    pub fn method(&mut self, method: http_types::Method, ep: impl Endpoint) -> &mut Self {
        if self.prefix {
            let ep = StripPrefixEndpoint::new(ep);
            let wildcard = self.at("*");
            let next = Next::new(ep, wildcard.middleware.clone());
            wildcard.router.add(&wildcard.path, method, next);
        } else {
            let next = Next::new(ep, self.middleware.clone());
            self.router.add(&self.path, method, next);
        }
        self
    }

    /// Add an endpoint for all HTTP methods, as a fallback.
    ///
    /// Routes with specific HTTP methods will be tried first.
    pub fn all(&mut self, ep: impl Endpoint) -> &mut Self {
        if self.prefix {
            let ep = StripPrefixEndpoint::new(ep);
            let wildcard = self.at("*");
            let next = Next::new(ep, wildcard.middleware.clone());
            wildcard.router.add_all(&wildcard.path, next);
        } else {
            let next = Next::new(ep, self.middleware.clone());
            self.router.add_all(&self.path, next);
        }
        self
    }

    /// Add an endpoint for `GET` requests
    pub fn get(&mut self, ep: impl Endpoint) -> &mut Self {
        self.method(http_types::Method::Get, ep);
        self
    }

    /// Add an endpoint for `HEAD` requests
    pub fn head(&mut self, ep: impl Endpoint) -> &mut Self {
        self.method(http_types::Method::Head, ep);
        self
    }

    /// Add an endpoint for `PUT` requests
    pub fn put(&mut self, ep: impl Endpoint) -> &mut Self {
        self.method(http_types::Method::Put, ep);
        self
    }

    /// Add an endpoint for `POST` requests
    pub fn post(&mut self, ep: impl Endpoint) -> &mut Self {
        self.method(http_types::Method::Post, ep);
        self
    }

    /// Add an endpoint for `DELETE` requests
    pub fn delete(&mut self, ep: impl Endpoint) -> &mut Self {
        self.method(http_types::Method::Delete, ep);
        self
    }

    /// Add an endpoint for `OPTIONS` requests
    pub fn options(&mut self, ep: impl Endpoint) -> &mut Self {
        self.method(http_types::Method::Options, ep);
        self
    }

    /// Add an endpoint for `CONNECT` requests
    pub fn connect(&mut self, ep: impl Endpoint) -> &mut Self {
        self.method(http_types::Method::Connect, ep);
        self
    }

    /// Add an endpoint for `PATCH` requests
    pub fn patch(&mut self, ep: impl Endpoint) -> &mut Self {
        self.method(http_types::Method::Patch, ep);
        self
    }

    /// Add an endpoint for `TRACE` requests
    pub fn trace(&mut self, ep: impl Endpoint) -> &mut Self {
        self.method(http_types::Method::Trace, ep);
        self
    }
}

#[derive(Debug)]
struct StripPrefixEndpoint<E>(std::sync::Arc<E>);

impl<E> StripPrefixEndpoint<E> {
    fn new(ep: E) -> Self {
        Self(std::sync::Arc::new(ep))
    }
}

impl<E> Clone for StripPrefixEndpoint<E> {
    fn clone(&self) -> Self {
        Self(self.0.clone())
    }
}

#[async_trait::async_trait]
impl<E> Endpoint for StripPrefixEndpoint<E>
where
    E: Endpoint,
{
    async fn call(&self, req: crate::Request) -> crate::Result {
        let crate::Request {
            mut req,
            route_params,
        } = req;

        let rest = route_params
            .iter()
            .rev()
            .find_map(|captures| captures.wildcard())
            .unwrap_or_default();

        req.url_mut().set_path(rest);

        self.0.call(crate::Request { req, route_params }).await
    }
}<|MERGE_RESOLUTION|>--- conflicted
+++ resolved
@@ -4,11 +4,7 @@
 use std::sync::Arc;
 
 use crate::fs::{ServeDir, ServeFile};
-<<<<<<< HEAD
-use crate::{log, Next};
-=======
->>>>>>> e79e4f6c
-use crate::{router::Router, Endpoint, Middleware};
+use crate::{router::Router, Endpoint, Middleware, Next};
 
 use kv_log_macro::trace;
 
@@ -81,16 +77,8 @@
     }
 
     /// Apply the given middleware to the current route.
-<<<<<<< HEAD
     pub fn with(&mut self, middleware: impl Middleware) -> &mut Self {
-        log::trace!(
-=======
-    pub fn with<M>(&mut self, middleware: M) -> &mut Self
-    where
-        M: Middleware<State>,
-    {
         trace!(
->>>>>>> e79e4f6c
             "Adding middleware {} to route {:?}",
             middleware.name(),
             self.path
