//! Welcome to Tide.
//!
//! The [`App`](struct.App.html) docs are a good place to get started.

#![cfg_attr(any(feature = "nightly", test), feature(external_doc))]
#![cfg_attr(feature = "nightly", doc(include = "../README.md"))]
#![feature(async_await, existential_type)]
#![warn(
    nonstandard_style,
    rust_2018_idioms,
    future_incompatible,
    missing_debug_implementations,
    missing_docs
)]

#[cfg(test)]
#[doc(include = "../README.md")]
const _README: () = ();

pub use http;

mod app;

pub use app::{App, Server};

#[cfg(feature = "cookies")]
#[doc(inline)]
pub use tide_cookies as cookies;

#[cfg(feature = "cors")]
#[doc(inline)]
pub use tide_cors as cors;

#[doc(inline)]
pub use tide_core::{err_fmt, response, Body, Context, Endpoint, EndpointResult, Error, Response};

pub mod error {
<<<<<<< HEAD
    pub use tide_core::error::{Error, ResponseExt, ResultDynErrExt, ResultExt, StringError};
=======
    //! Module to export tide_core errors

    pub use tide_core::error::{
        EndpointResult, Error, ResponseExt, ResultDynErrExt, ResultExt, StringError,
    };
>>>>>>> 994ee1c1
}

pub use tide_forms as forms;
pub use tide_querystring as querystring;

pub mod middleware {
    //! Module to export tide_core middleware

    // Core
    pub use tide_core::middleware::{Middleware, Next};

    // Exports from tide repo.
    pub use tide_headers::DefaultHeaders;
    pub use tide_log::RequestLogger;

    #[cfg(feature = "cors")]
    pub use tide_cors::CorsMiddleware;

    #[cfg(feature = "cookies")]
    pub use tide_cookies::CookiesMiddleware;
}<|MERGE_RESOLUTION|>--- conflicted
+++ resolved
@@ -35,15 +35,7 @@
 pub use tide_core::{err_fmt, response, Body, Context, Endpoint, EndpointResult, Error, Response};
 
 pub mod error {
-<<<<<<< HEAD
     pub use tide_core::error::{Error, ResponseExt, ResultDynErrExt, ResultExt, StringError};
-=======
-    //! Module to export tide_core errors
-
-    pub use tide_core::error::{
-        EndpointResult, Error, ResponseExt, ResultDynErrExt, ResultExt, StringError,
-    };
->>>>>>> 994ee1c1
 }
 
 pub use tide_forms as forms;
