use route_recognizer::{Match, Params, Router as MethodRouter};
use std::collections::HashMap;

use crate::endpoint::DynEndpoint;
use crate::utils::BoxFuture;
use crate::{Request, Response, StatusCode};

/// The routing table used by `Server`
///
/// Internally, we have a separate state machine per http method; indexing
/// by the method first allows the table itself to be more efficient.
#[allow(missing_debug_implementations)]
pub struct Router<State> {
    method_map: HashMap<http_types::Method, MethodRouter<Box<DynEndpoint<State>>>>,
    all_method_router: MethodRouter<Box<DynEndpoint<State>>>,
}

/// The result of routing a URL
#[allow(missing_debug_implementations)]
pub struct Selection<'a, State> {
    pub(crate) endpoint: &'a DynEndpoint<State>,
    pub(crate) params: Params,
}

impl<State: 'static> Router<State> {
    pub fn new() -> Self {
        Router {
            method_map: HashMap::default(),
            all_method_router: MethodRouter::new(),
        }
    }

    pub fn add(&mut self, path: &str, method: http_types::Method, ep: Box<DynEndpoint<State>>) {
        self.method_map
            .entry(method)
            .or_insert_with(MethodRouter::new)
            .add(path, ep)
    }

    pub fn add_all(&mut self, path: &str, ep: Box<DynEndpoint<State>>) {
        self.all_method_router.add(path, ep)
    }

    pub fn route(&self, path: &str, method: http_types::Method) -> Selection<'_, State> {
        if let Some(Match { handler, params }) = self
            .method_map
            .get(&method)
            .and_then(|r| r.recognize(path).ok())
        {
            Selection {
                endpoint: &**handler,
                params,
            }
        } else if let Ok(Match { handler, params }) = self.all_method_router.recognize(path) {
            Selection {
                endpoint: &**handler,
                params,
            }
        } else if method == http_types::Method::Head {
            // If it is a HTTP HEAD request then check if there is a callback in the endpoints map
            // if not then fallback to the behavior of HTTP GET else proceed as usual

            self.route(path, http_types::Method::Get)
        } else if self
            .method_map
            .iter()
            .filter(|(k, _)| **k != method)
            .any(|(_, r)| r.recognize(path).is_ok())
        {
            // If this `path` can be handled by a callback registered with a different HTTP method
            // should return 405 Method Not Allowed
            Selection {
                endpoint: &method_not_allowed,
                params: Params::new(),
            }
        } else {
            Selection {
                endpoint: &not_found_endpoint,
                params: Params::new(),
            }
        }
    }
}

<<<<<<< HEAD
fn not_found_endpoint<State>(_cx: Request<State>) -> BoxFuture<'static, crate::Result> {
    Box::pin(async { Ok(Response::new(StatusCode::NotFound)) })
}

fn method_not_allowed<State>(_cx: Request<State>) -> BoxFuture<'static, crate::Result> {
    Box::pin(async { Ok(Response::new(StatusCode::MethodNotAllowed)) })
=======
fn not_found_endpoint<State>(_req: Request<State>) -> BoxFuture<'static, crate::Result> {
    Box::pin(async move { Ok(Response::new(StatusCode::NotFound)) })
}

fn method_not_allowed<State>(_req: Request<State>) -> BoxFuture<'static, crate::Result> {
    Box::pin(async move { Ok(Response::new(StatusCode::MethodNotAllowed)) })
>>>>>>> 1b603031
}<|MERGE_RESOLUTION|>--- conflicted
+++ resolved
@@ -82,19 +82,10 @@
     }
 }
 
-<<<<<<< HEAD
-fn not_found_endpoint<State>(_cx: Request<State>) -> BoxFuture<'static, crate::Result> {
+fn not_found_endpoint<State>(_req: Request<State>) -> BoxFuture<'static, crate::Result> {
     Box::pin(async { Ok(Response::new(StatusCode::NotFound)) })
 }
 
-fn method_not_allowed<State>(_cx: Request<State>) -> BoxFuture<'static, crate::Result> {
+fn method_not_allowed<State>(_req: Request<State>) -> BoxFuture<'static, crate::Result> {
     Box::pin(async { Ok(Response::new(StatusCode::MethodNotAllowed)) })
-=======
-fn not_found_endpoint<State>(_req: Request<State>) -> BoxFuture<'static, crate::Result> {
-    Box::pin(async move { Ok(Response::new(StatusCode::NotFound)) })
-}
-
-fn method_not_allowed<State>(_req: Request<State>) -> BoxFuture<'static, crate::Result> {
-    Box::pin(async move { Ok(Response::new(StatusCode::MethodNotAllowed)) })
->>>>>>> 1b603031
 }