--- conflicted
+++ resolved
@@ -131,14 +131,7 @@
         let mut body = std::mem::replace(req.body_mut(), Body::empty());
         FutureObj::new(Box::new(
             async move {
-<<<<<<< HEAD
-                let body = await!(body.to_vec()).map_err(mk_err)?;
-=======
-                fn mk_err<T>(_: T) -> Response {
-                    StatusCode::BAD_REQUEST.into_response()
-                }
                 let body = await!(body.read_to_vec()).map_err(mk_err)?;
->>>>>>> 04321df8
                 let json: T = serde_json::from_slice(&body).map_err(mk_err)?;
                 Ok(Json(json))
             },
@@ -167,7 +160,7 @@
 
         FutureObj::new(Box::new(
             async move {
-                let body = await!(body.to_vec().map_err(mk_err))?;
+                let body = await!(body.read_to_vec().map_err(mk_err))?;
                 let string = String::from_utf8(body).map_err(mk_err)?;
                 Ok(Str(string))
             },
@@ -185,7 +178,7 @@
 
         FutureObj::new(Box::new(
             async move {
-                let body = await!(body.to_vec().map_err(mk_err))?;
+                let body = await!(body.read_to_vec().map_err(mk_err))?;
                 let string = String::from_utf8_lossy(&body).to_string();
                 Ok(StrLossy(string))
             },
@@ -203,7 +196,7 @@
 
         FutureObj::new(Box::new(
             async move {
-                let body = await!(body.to_vec().map_err(mk_err))?;
+                let body = await!(body.read_to_vec().map_err(mk_err))?;
                 Ok(Bytes(body))
             },
         ))
