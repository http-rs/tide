--- conflicted
+++ resolved
@@ -1,10 +1,4 @@
-<<<<<<< HEAD
 pub use http_service::Body;
-=======
-//! Multiple types of response modules
-
-use http_service::Body;
->>>>>>> 994ee1c1
 
 /// An Http response
 pub type Response = http_service::Response;
