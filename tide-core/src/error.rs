--- conflicted
+++ resolved
@@ -1,23 +1,3 @@
-<<<<<<< HEAD
-=======
-//! Error and Result module
-
-use crate::response::IntoResponse;
-use http::{HttpTryFrom, Response, StatusCode};
-use http_service::Body;
-
-#[derive(Debug)]
-/// A string error, which can be display
-pub struct StringError(pub String);
-impl std::error::Error for StringError {}
-
-impl std::fmt::Display for StringError {
-    fn fmt(&self, f: &mut std::fmt::Formatter<'_>) -> std::result::Result<(), std::fmt::Error> {
-        self.0.fmt(f)
-    }
-}
-
->>>>>>> 994ee1c1
 #[macro_export]
 /// Macro that generates StringError immediately
 macro_rules! err_fmt {
