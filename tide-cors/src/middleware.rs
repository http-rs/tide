--- conflicted
+++ resolved
@@ -16,11 +16,7 @@
 ///
 /// ```rust
 ///use http::header::HeaderValue;
-<<<<<<< HEAD
 ///use tide::middleware::{CorsOrigin, CorsMiddleware};
-=======
-///use tide_cors::CorsMiddleware;
->>>>>>> 25de4138
 ///
 ///CorsMiddleware::new()
 ///    .allow_origin(CorsOrigin::from("*"))
@@ -196,8 +192,7 @@
 
 impl<State: Send + Sync + 'static> Middleware<State> for CorsMiddleware {
     fn handle<'a>(&'a self, cx: Context<State>, next: Next<'a, State>) -> BoxFuture<'a, Response> {
-<<<<<<< HEAD
-        FutureExt::boxed(async move {
+        Box::pin(async move {
             let origin = if let Some(origin) = cx.request().headers().get(header::ORIGIN) {
                 origin.clone()
             } else {
@@ -214,9 +209,6 @@
                     .unwrap();
             }
 
-=======
-        Box::pin(async move {
->>>>>>> 25de4138
             // Return results immediately upon preflight request
             if cx.method() == Method::OPTIONS {
                 return self.build_preflight_response(&origin);
