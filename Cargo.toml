--- conflicted
+++ resolved
@@ -19,14 +19,10 @@
 version = "0.2.0"
 
 [features]
-default = ["hyper", "cookies", "cors"]
+default = ["hyper", "cookies"]
 cookies = ["tide-cookies"]
-<<<<<<< HEAD
+cors = ["tide-cors"]
 hyper = ["http-service-hyper"]
-=======
-cors = ["tide-cors"]
-hyper = ["tide-core/http-service-hyper"]
->>>>>>> 994ee1c1
 
 [dependencies]
 futures-preview = "0.3.0-alpha.16"
