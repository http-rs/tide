--- conflicted
+++ resolved
@@ -24,11 +24,8 @@
 slog = "2.4.1"
 slog-term = "2.4.0"
 slog-async = "2.3.0"
-<<<<<<< HEAD
 cookie="0.11"
-=======
 path-table = "1.0.0"
->>>>>>> 9b3fe0c9
 
 [dependencies.multipart]
 version = "0.15.3"
@@ -37,11 +34,7 @@
 
 [dependencies.futures-preview]
 features = ["compat"]
-<<<<<<< HEAD
-version = "0.3.0-alpha.11"
-=======
 version = "0.3.0-alpha.12"
->>>>>>> 9b3fe0c9
 
 [dev-dependencies]
 juniper = "0.10.0"
