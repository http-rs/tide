use http_types::{Method, Request, Response, Url};
use test_utils::BoxFuture;
use tide::{Middleware, Next};

mod test_utils;

#[derive(Debug, Clone, Default)]
pub struct TestMiddleware;

impl TestMiddleware {
    pub fn new() -> Self {
        Self {}
    }
}

impl<State: Send + Sync + 'static> Middleware<State> for TestMiddleware {
    fn handle<'a>(
        &'a self,
        req: tide::Request<State>,
        next: Next<'a, State>,
    ) -> BoxFuture<'a, tide::Result<tide::Response>> {
        Box::pin(async move {
<<<<<<< HEAD
            let mut res = next.run(req).await?;
            res.insert_header("X-Tide-Test", "1");
=======
            let res = next.run(req).await?;
            let res = res.set_header(
                HeaderName::from_ascii(b"X-Tide-Test").unwrap(),
                "1",
            );
>>>>>>> d12aed8d
            Ok(res)
        })
    }
}

#[async_std::test]
async fn nested() {
    let mut inner = tide::new();
    inner.at("/foo").get(|_| async { Ok("foo") });
    inner.at("/bar").get(|_| async { Ok("bar") });

    let mut outer = tide::new();
    // Nest the inner app on /foo
    outer.at("/foo").nest(inner);

    let req = Request::new(
        Method::Get,
        Url::parse("http://example.com/foo/foo").unwrap(),
    );
    let mut res: Response = outer.respond(req).await.unwrap();
    assert_eq!(res.status(), 200);
    assert_eq!(res.body_string().await.unwrap(), "foo");

    let req = Request::new(
        Method::Get,
        Url::parse("http://example.com/foo/bar").unwrap(),
    );
    let mut res: Response = outer.respond(req).await.unwrap();
    assert_eq!(res.status(), 200);
    assert_eq!(res.body_string().await.unwrap(), "bar");
}

#[async_std::test]
async fn nested_root() {
    let mut inner = tide::new();
    inner.at("/").get(|_| async { Ok("inner-root") });
    inner.at("/foo").get(|_| async { Ok("foo") });
    inner
        .at("/foo/")
        .get(|_| async { Ok("weird-but-compliant") });

    let mut app = tide::new();
    app.middleware(TestMiddleware::new());
    app.at("/").nest(inner);
<<<<<<< HEAD
    let req = Request::new(Method::Get, Url::parse("http://example.com").unwrap());
    let mut res: Response = app.respond(req).await.unwrap();
    assert_eq!(res["X-Tide-Test"], "1");
    assert_eq!(res.status(), 200);
    assert_eq!(res.body_string().await.unwrap(), "inner-root");

    let req = Request::new(Method::Get, Url::parse("http://example.com/").unwrap());
    let mut res: Response = app.respond(req).await.unwrap();
    assert_eq!(res["X-Tide-Test"], "1");
    assert_eq!(res.status(), 200);
    assert_eq!(res.body_string().await.unwrap(), "inner-root");

    let req = Request::new(Method::Get, Url::parse("http://example.com/foo").unwrap());
    let mut res: Response = app.respond(req).await.unwrap();
    assert_eq!(res["X-Tide-Test"], "1");
=======

    let req = Request::new(Method::Get, Url::parse("http://example.com").unwrap());
    let res: Response = app.respond(req).await.unwrap();
    assert_header(&res, "X-Tide-Test", Some("1"));
    assert_eq!(res.status(), 200);
    assert_eq!(res.body_string().await.unwrap(), "inner-root");

    let req = Request::new(Method::Get, Url::parse("http://example.com/").unwrap());
    let res: Response = app.respond(req).await.unwrap();
    assert_header(&res, "X-Tide-Test", Some("1"));
    assert_eq!(res.status(), 200);
    assert_eq!(res.body_string().await.unwrap(), "inner-root");

    let req = Request::new(Method::Get, Url::parse("http://example.com/foo").unwrap());
    let res: Response = app.respond(req).await.unwrap();
    assert_header(&res, "X-Tide-Test", Some("1"));
>>>>>>> d12aed8d
    assert_eq!(res.status(), 200);
    assert_eq!(res.body_string().await.unwrap(), "foo");

    let req = Request::new(Method::Get, Url::parse("http://example.com/foo/").unwrap());
<<<<<<< HEAD
    let mut res: Response = app.respond(req).await.unwrap();
=======
    let res: Response = app.respond(req).await.unwrap();
>>>>>>> d12aed8d
    assert_eq!(res.status(), 200);
    assert_eq!(res.body_string().await.unwrap(), "weird-but-compliant");
}

#[async_std::test]
async fn nested_middleware() {
<<<<<<< HEAD
    let echo_path = |req: tide::Request<()>| async move { Ok(req.url().path().to_string()) };
=======
    let echo_path = |req: tide::Request<()>| async move { Ok(req.uri().path().to_string()) };
>>>>>>> d12aed8d

    let mut app = tide::new();

    let mut inner_app = tide::new();
    inner_app.middleware(TestMiddleware::new());
    inner_app.at("/echo").get(echo_path);
    inner_app.at("/:foo/bar").strip_prefix().get(echo_path);
    app.at("/foo").nest(inner_app);

    app.at("/bar").get(echo_path);

    let req = Request::new(
        Method::Get,
        Url::parse("http://example.com/foo/echo").unwrap(),
    );
    let mut res: Response = app.respond(req).await.unwrap();
    assert_eq!(res["X-Tide-Test"], "1");
    assert_eq!(res.status(), 200);
    assert_eq!(res.body_string().await.unwrap(), "/echo");

    let req = Request::new(
        Method::Get,
        Url::parse("http://example.com/foo/x/bar").unwrap(),
    );
    let mut res: Response = app.respond(req).await.unwrap();
    assert_eq!(res["X-Tide-Test"], "1");
    assert_eq!(res.status(), 200);
    assert_eq!(res.body_string().await.unwrap(), "/");

    let req = Request::new(Method::Get, Url::parse("http://example.com/bar").unwrap());
    let mut res: Response = app.respond(req).await.unwrap();
    assert!(res.header("X-Tide-Test").is_none());
    assert_eq!(res.status(), 200);
    assert_eq!(res.body_string().await.unwrap(), "/bar");
}

#[async_std::test]
async fn nested_with_different_state() {
    let mut outer = tide::new();
    let mut inner = tide::with_state(42);
    inner.at("/").get(|req: tide::Request<i32>| async move {
        let num = req.state();
        Ok(format!("the number is {}", num))
    });
    outer.at("/").get(|_| async move { Ok("Hello, world!") });
    outer.at("/foo").nest(inner);

    let req = Request::new(Method::Get, Url::parse("http://example.com/foo").unwrap());
    let mut res: Response = outer.respond(req).await.unwrap();
    assert_eq!(res.status(), 200);
    assert_eq!(res.body_string().await.unwrap(), "the number is 42");

    let req = Request::new(Method::Get, Url::parse("http://example.com/").unwrap());
    let mut res: Response = outer.respond(req).await.unwrap();
    assert_eq!(res.status(), 200);
    assert_eq!(res.body_string().await.unwrap(), "Hello, world!");
}<|MERGE_RESOLUTION|>--- conflicted
+++ resolved
@@ -20,16 +20,8 @@
         next: Next<'a, State>,
     ) -> BoxFuture<'a, tide::Result<tide::Response>> {
         Box::pin(async move {
-<<<<<<< HEAD
             let mut res = next.run(req).await?;
             res.insert_header("X-Tide-Test", "1");
-=======
-            let res = next.run(req).await?;
-            let res = res.set_header(
-                HeaderName::from_ascii(b"X-Tide-Test").unwrap(),
-                "1",
-            );
->>>>>>> d12aed8d
             Ok(res)
         })
     }
@@ -74,7 +66,7 @@
     let mut app = tide::new();
     app.middleware(TestMiddleware::new());
     app.at("/").nest(inner);
-<<<<<<< HEAD
+
     let req = Request::new(Method::Get, Url::parse("http://example.com").unwrap());
     let mut res: Response = app.respond(req).await.unwrap();
     assert_eq!(res["X-Tide-Test"], "1");
@@ -90,44 +82,18 @@
     let req = Request::new(Method::Get, Url::parse("http://example.com/foo").unwrap());
     let mut res: Response = app.respond(req).await.unwrap();
     assert_eq!(res["X-Tide-Test"], "1");
-=======
-
-    let req = Request::new(Method::Get, Url::parse("http://example.com").unwrap());
-    let res: Response = app.respond(req).await.unwrap();
-    assert_header(&res, "X-Tide-Test", Some("1"));
-    assert_eq!(res.status(), 200);
-    assert_eq!(res.body_string().await.unwrap(), "inner-root");
-
-    let req = Request::new(Method::Get, Url::parse("http://example.com/").unwrap());
-    let res: Response = app.respond(req).await.unwrap();
-    assert_header(&res, "X-Tide-Test", Some("1"));
-    assert_eq!(res.status(), 200);
-    assert_eq!(res.body_string().await.unwrap(), "inner-root");
-
-    let req = Request::new(Method::Get, Url::parse("http://example.com/foo").unwrap());
-    let res: Response = app.respond(req).await.unwrap();
-    assert_header(&res, "X-Tide-Test", Some("1"));
->>>>>>> d12aed8d
     assert_eq!(res.status(), 200);
     assert_eq!(res.body_string().await.unwrap(), "foo");
 
     let req = Request::new(Method::Get, Url::parse("http://example.com/foo/").unwrap());
-<<<<<<< HEAD
     let mut res: Response = app.respond(req).await.unwrap();
-=======
-    let res: Response = app.respond(req).await.unwrap();
->>>>>>> d12aed8d
     assert_eq!(res.status(), 200);
     assert_eq!(res.body_string().await.unwrap(), "weird-but-compliant");
 }
 
 #[async_std::test]
 async fn nested_middleware() {
-<<<<<<< HEAD
     let echo_path = |req: tide::Request<()>| async move { Ok(req.url().path().to_string()) };
-=======
-    let echo_path = |req: tide::Request<()>| async move { Ok(req.uri().path().to_string()) };
->>>>>>> d12aed8d
 
     let mut app = tide::new();
 
